--- conflicted
+++ resolved
@@ -13,14 +13,9 @@
   </PropertyGroup>
 
   <ItemGroup>
-<<<<<<< HEAD
     <PackageReference Include="Microsoft.Extensions.Logging" Version="1.1.2" />
     <PackageReference Include="Microsoft.Extensions.Logging.Abstractions" Version="1.1.2" />
-=======
-    <PackageReference Include="Microsoft.Extensions.Logging" Version="1.1.1" />
-    <PackageReference Include="Microsoft.Extensions.Logging.Abstractions" Version="1.1.1" />
     <PackageReference Include="System.ValueTuple" Version="4.5.0" />
->>>>>>> a22c7b7a
   </ItemGroup>
 
 </Project>