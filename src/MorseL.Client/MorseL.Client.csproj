﻿<Project Sdk="Microsoft.NET.Sdk">
  <Import Project="../../version.props" />

  <PropertyGroup>
    <TargetFramework>netstandard1.6</TargetFramework>
    <GeneratePackageOnBuild>True</GeneratePackageOnBuild>
    <VersionPrefix>$(VersionPrefix)</VersionPrefix>
  </PropertyGroup>

  <PropertyGroup Condition="'$(Configuration)|$(Platform)'=='Debug|AnyCPU'">
    <DebugType>full</DebugType>
    <DebugSymbols>True</DebugSymbols>
  </PropertyGroup>

  <ItemGroup>
<<<<<<< HEAD
    <PackageReference Include="Microsoft.Extensions.Logging" Version="1.1.2" />
=======
    <PackageReference Include="Microsoft.AspNetCore.WebSockets" Version="1.0.1" />
    <PackageReference Include="Microsoft.Extensions.Logging" Version="1.1.1" />
    <PackageReference Include="Nito.AsyncEx.Tasks" Version="5.0.0-pre-02" />
    <PackageReference Include="System.Net.WebSockets" Version="4.3.0" />
    <PackageReference Include="System.Net.WebSockets.Client" Version="4.3.2" />
>>>>>>> a22c7b7a
  </ItemGroup>

  <ItemGroup>
    <ProjectReference Include="..\MorseL.Common.WebSocket\MorseL.Common.WebSockets.csproj" />
    <ProjectReference Include="..\MorseL.Common\MorseL.Common.csproj" />
    <ProjectReference Include="..\MorseL.Diagnostics\MorseL.Diagnostics.csproj" />
  </ItemGroup>

</Project><|MERGE_RESOLUTION|>--- conflicted
+++ resolved
@@ -13,15 +13,10 @@
   </PropertyGroup>
 
   <ItemGroup>
-<<<<<<< HEAD
     <PackageReference Include="Microsoft.Extensions.Logging" Version="1.1.2" />
-=======
-    <PackageReference Include="Microsoft.AspNetCore.WebSockets" Version="1.0.1" />
-    <PackageReference Include="Microsoft.Extensions.Logging" Version="1.1.1" />
     <PackageReference Include="Nito.AsyncEx.Tasks" Version="5.0.0-pre-02" />
     <PackageReference Include="System.Net.WebSockets" Version="4.3.0" />
     <PackageReference Include="System.Net.WebSockets.Client" Version="4.3.2" />
->>>>>>> a22c7b7a
   </ItemGroup>
 
   <ItemGroup>
