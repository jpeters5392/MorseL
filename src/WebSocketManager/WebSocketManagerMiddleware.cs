--- conflicted
+++ resolved
@@ -1,9 +1,5 @@
-<<<<<<< HEAD
 ﻿using System;
-=======
-using System;
 using System.IO;
->>>>>>> a1414055
 using System.Net.WebSockets;
 using System.Text;
 using System.Threading;
@@ -32,11 +28,7 @@
             var socket = await context.WebSockets.AcceptWebSocketAsync();
             await _webSocketHandler.OnConnected(socket);
 
-<<<<<<< HEAD
-            await Receive(socket, async (result, buffer) =>
-=======
             await Receive(socket, async (result, serializedInvocationDescriptor) =>
->>>>>>> a1414055
             {
                 if (result.MessageType == WebSocketMessageType.Text)
                 {
@@ -67,11 +59,6 @@
 
         private async Task Receive(WebSocket socket, Action<WebSocketReceiveResult, string> handleMessage)
         {
-<<<<<<< HEAD
-            var buffer = new byte[1024 * 4];
-
-=======
->>>>>>> a1414055
             while (socket.State == WebSocketState.Open)
             {
                 ArraySegment<Byte> buffer = new ArraySegment<byte>(new Byte[1024 * 4]);
@@ -94,11 +81,7 @@
                     }
                 }
 
-<<<<<<< HEAD
-                handleMessage(result, buffer);
-=======
                 handleMessage(result, serializedInvocationDescriptor);
->>>>>>> a1414055
             }
         }
     }
