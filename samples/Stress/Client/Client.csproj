﻿<Project Sdk="Microsoft.NET.Sdk">

  <PropertyGroup>
    <TargetFramework>netcoreapp2.1</TargetFramework>
    <OutputType>Exe</OutputType>
<<<<<<< HEAD
=======
    <TargetFramework>netcoreapp2.2</TargetFramework>
>>>>>>> a22c7b7a
  </PropertyGroup>

  <ItemGroup>
    <PackageReference Include="Microsoft.Extensions.CommandLineUtils" Version="1.1.1" />
    <PackageReference Include="Microsoft.Extensions.Logging" Version="2.0.0" />
    <PackageReference Include="Microsoft.Extensions.Logging.Console" Version="2.0.0" />
    <PackageReference Include="Microsoft.Extensions.Logging.Debug" Version="2.0.0" />
    <PackageReference Include="Serilog.Extensions.Logging" Version="1.4.0" />
    <PackageReference Include="Serilog.Sinks.ColoredConsole" Version="2.0.0" />
  </ItemGroup>

  <ItemGroup>
    <ProjectReference Include="..\..\..\src\MorseL.Client\MorseL.Client.csproj" />
  </ItemGroup>

</Project><|MERGE_RESOLUTION|>--- conflicted
+++ resolved
@@ -1,12 +1,8 @@
 ﻿<Project Sdk="Microsoft.NET.Sdk">
 
   <PropertyGroup>
-    <TargetFramework>netcoreapp2.1</TargetFramework>
     <OutputType>Exe</OutputType>
-<<<<<<< HEAD
-=======
     <TargetFramework>netcoreapp2.2</TargetFramework>
->>>>>>> a22c7b7a
   </PropertyGroup>
 
   <ItemGroup>
