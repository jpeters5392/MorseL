--- conflicted
+++ resolved
@@ -2,10 +2,7 @@
 
   <PropertyGroup>    
     <TargetFramework>netcoreapp2.1</TargetFramework>
-<<<<<<< HEAD
     <OutputType>Exe</OutputType>
-=======
->>>>>>> a22c7b7a
   </PropertyGroup>
 
   <ItemGroup>
